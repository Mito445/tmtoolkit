--- conflicted
+++ resolved
@@ -15,15 +15,6 @@
 from .. import defaults
 from ..bow.dtm import create_sparse_dtm
 from ..utils import flatten_list, require_listlike, empty_chararray, require_listlike_or_set, unpickle_file
-<<<<<<< HEAD
-=======
-
-
-MODULE_PATH = os.path.dirname(os.path.abspath(__file__))
-DATAPATH = os.path.normpath(os.path.join(MODULE_PATH, '..', 'data'))
-POS_TAGGER_PICKLE = 'pos_tagger.pickle'
-LEMMATA_PICKLE = 'lemmata.pickle'
->>>>>>> d37eefb9
 
 
 MODULE_PATH = os.path.dirname(os.path.abspath(__file__))
@@ -305,42 +296,28 @@
     return transform(docs, stemmer_instance.stem)
 
 
-<<<<<<< HEAD
 def load_pos_tagger_for_language(language):
-    pos_tagset = None
-    picklefile = os.path.join(DATAPATH, language, POS_TAGGER_PICKLE)
-
-    try:
-        tagger = unpickle_file(picklefile)
-
-        if language == 'german':
-            pos_tagset = 'stts'
-    except IOError:
-        tagger = _GenericPOSTaggerNLTK
-        pos_tagset = tagger.tag_set
-=======
-def init_pos_tagger(language=defaults.language):
     """
     Load a Part-of-Speech (POS) tagger for language `language`. Currently only "english" and "german" are supported.
     :param language: the language for the POS tagger
     :return: a 2-tuple with POS tagger instance that has a method `tag()` and a string determining the POS tagset like
              "penn" or "stts"
     """
+
     pos_tagset = None
-
-    if language == 'english':
-        tagger = NLTKEnglishPOSTagger
-        pos_tagset = NLTKEnglishPOSTagger.tag_set
-    else:
-        picklefile = os.path.join(DATAPATH, language, POS_TAGGER_PICKLE)
-        try:
-            tagger = unpickle_file(picklefile)
-
-            if language == 'german':
-                pos_tagset = 'stts'
-        except IOError:
+    picklefile = os.path.join(DATAPATH, language, POS_TAGGER_PICKLE)
+
+    try:
+        tagger = unpickle_file(picklefile)
+
+        if language == 'german':
+            pos_tagset = 'stts'
+    except IOError:
+        if language == 'english':
+            tagger = _GenericPOSTaggerNLTK
+            pos_tagset = tagger.tag_set
+        else:
             raise ValueError('no POS tagger available for language "%s"' % language)
->>>>>>> d37eefb9
 
     if not hasattr(tagger, 'tag') or not callable(tagger.tag):
         raise ValueError("pos_tagger must have a callable attribute `tag`")
@@ -348,8 +325,24 @@
     return tagger, pos_tagset
 
 
-<<<<<<< HEAD
 def pos_tag(docs, language=defaults.language, tagger_instance=None, doc_meta_key='meta_pos'):
+    """
+    Apply Part-of-Speech (POS) tagging to list of documents `docs`. Either load a tagger based on supplied `language`
+    or use the tagger instance `tagger` which must have a method `tag()`. A tagger can be loaded via
+    `init_pos_tagger()`.
+
+    POS tagging so far only works for English and German. The English tagger uses the Penn Treebank tagset
+    (https://ling.upenn.edu/courses/Fall_2003/ling001/penn_treebank_pos.html), the
+    German tagger uses STTS (http://www.ims.uni-stuttgart.de/forschung/ressourcen/lexika/TagSets/stts-table.html).
+
+    :param docs: list of tokenized documents.
+    :param language: the language for the POS tagger (currently only "english" and "german" are supported) if no
+                    `tagger` is given
+    :param tagger: a tagger instance to use for tagging if no `language` is given
+    :return: a list of the same length as `docs`, containing lists of POS tags according to the tagger's tagset;
+             tags correspond to the respective tokens in each document
+    """
+
     if tagger_instance is None:
         tagger_instance, _ = load_pos_tagger_for_language(language)
 
@@ -426,42 +419,6 @@
 
     return new_tokens
 
-=======
-pos_taggers = {}
-def pos_tag(docs, language=defaults.language, tagger=None):
-    """
-    Apply Part-of-Speech (POS) tagging to list of documents `docs`. Either load a tagger based on supplied `language`
-    or use the tagger instance `tagger` which must have a method `tag()`. A tagger can be loaded via
-    `init_pos_tagger()`.
-
-    POS tagging so far only works for English and German. The English tagger uses the Penn Treebank tagset
-    (https://ling.upenn.edu/courses/Fall_2003/ling001/penn_treebank_pos.html), the
-    German tagger uses STTS (http://www.ims.uni-stuttgart.de/forschung/ressourcen/lexika/TagSets/stts-table.html).
-
-    :param docs: list of tokenized documents.
-    :param language: the language for the POS tagger (currently only "english" and "german" are supported) if no
-                    `tagger` is given
-    :param tagger: a tagger instance to use for tagging if no `language` is given
-    :return: a list of the same length as `docs`, containing lists of POS tags according to the tagger's tagset;
-             tags correspond to the respective tokens in each document
-    """
-    if tagger is None:
-        if language in pos_taggers:
-            tagger = pos_taggers[language]
-        else:
-            tagger, _ = init_pos_tagger(language)
-            pos_taggers[language] = tagger
-
-    doc_tags = []
-    for dtok in docs:
-        if dtok:
-            tokens_and_tags = tagger.tag(dtok)
-            doc_tags.append(list(list(zip(*tokens_and_tags))[1]))
-        else:
-            doc_tags.append([])
-
-    return doc_tags
->>>>>>> d37eefb9
 
 
 #%% functions that operate on single document tokens
